--- conflicted
+++ resolved
@@ -12,13 +12,8 @@
   strong-mode:
     implicit-casts: false
 
-<<<<<<< HEAD
-  enable-experiment:
-    - non-nullable
-=======
   # enable-experiment:
   #  - non-nullable
->>>>>>> 2bc80f95
 
 linter:
   rules:
