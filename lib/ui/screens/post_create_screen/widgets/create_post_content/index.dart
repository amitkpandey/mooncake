import 'package:flutter/material.dart';
import 'package:flutter_bloc/flutter_bloc.dart';
<<<<<<< HEAD
import 'package:mooncake/entities/entities.dart';
=======
>>>>>>> 6266dde7
import 'package:mooncake/ui/screens/post_create_screen/blocs/export.dart';
import 'package:mooncake/ui/ui.dart';

import 'widgets/export.dart';

/// Contains the main content of the post creation screen.
/// Such content includes a top bar and the [TextFormField] inside which
/// the post message is inserted.
class CreatePostContent extends StatelessWidget {
  final UiPost parentPost;
  final double bottomPadding;

  const CreatePostContent({
    Key key,
    this.parentPost,
    @required this.bottomPadding,
  }) : super(key: key);

  @override
  Widget build(BuildContext context) {
    final padding = 8.0;
    return BlocBuilder<PostInputBloc, PostInputState>(
      builder: (context, state) {
        return SafeArea(
          child: Column(
            children: <Widget>[
              CreatePostTopBar(),
              Expanded(
                child: ListView(
                  padding: EdgeInsets.only(
                    left: padding,
                    right: padding,
                    bottom: padding + bottomPadding,
                  ),
                  children: <Widget>[
                    if (parentPost != null) _parentPostPreview(context),
                    _postTextInput(context, state),
                    if (state.medias.isNotEmpty) _imagesPreview(),
                    if (state.poll != null) _pollCreator(),
                  ],
                ),
              )
            ],
          ),
        );
      },
    );
  }

  Widget _parentPostPreview(BuildContext context) {
    return Container(
      decoration: BoxDecoration(
        color: Theme.of(context).scaffoldBackgroundColor,
        borderRadius: BorderRadius.circular(4.0),
      ),
      padding: EdgeInsets.all(16),
      child: PostContent(post: parentPost),
    );
  }

  Widget _postTextInput(BuildContext context, PostInputState state) {
    final border = UnderlineInputBorder(
      borderSide: BorderSide(color: Colors.transparent),
    );
    final isValid = state.isValid;

    return TextFormField(
      maxLength: 500,
      textInputAction: TextInputAction.newline,
      minLines: null,
      maxLines: null,
      onFieldSubmitted: isValid ? (_) => _onSubmitted(context) : null,
      key: PostsKeys.postMessageField,
      autofocus: true,
      onChanged: (value) => state.hasPoll
          ? _pollQuestionChanged(context, value)
          : _messageChanged(context, value),
      decoration: InputDecoration(
        hintText:
            PostsLocalizations.of(context).translate(Messages.createPostHint),
        border: border,
        focusedBorder: border,
        enabledBorder: border,
        disabledBorder: border,
        errorBorder: border,
        focusedErrorBorder: border,
      ),
    );
  }

  Widget _imagesPreview() {
    return Column(
      mainAxisSize: MainAxisSize.min,
      children: <Widget>[
        const SizedBox(height: 16),
        CreatePostImagesList(),
      ],
    );
  }

  void _messageChanged(BuildContext context, String value) {
    BlocProvider.of<PostInputBloc>(context).add(MessageChanged(value));
  }

  void _pollQuestionChanged(BuildContext context, String value) {
    BlocProvider.of<PostInputBloc>(context).add(UpdatePollQuestion(value));
  }

  void _onSubmitted(BuildContext context) {
    BlocProvider.of<PostInputBloc>(context).add(SavePost());
  }

  Widget _pollCreator() {
    return Column(
      mainAxisSize: MainAxisSize.min,
      children: [
        const SizedBox(height: 16),
        PostPollCreator(),
      ],
    );
  }
}<|MERGE_RESOLUTION|>--- conflicted
+++ resolved
@@ -1,9 +1,5 @@
 import 'package:flutter/material.dart';
 import 'package:flutter_bloc/flutter_bloc.dart';
-<<<<<<< HEAD
-import 'package:mooncake/entities/entities.dart';
-=======
->>>>>>> 6266dde7
 import 'package:mooncake/ui/screens/post_create_screen/blocs/export.dart';
 import 'package:mooncake/ui/ui.dart';
 
@@ -78,9 +74,7 @@
       onFieldSubmitted: isValid ? (_) => _onSubmitted(context) : null,
       key: PostsKeys.postMessageField,
       autofocus: true,
-      onChanged: (value) => state.hasPoll
-          ? _pollQuestionChanged(context, value)
-          : _messageChanged(context, value),
+      onChanged: (value) => _messageChanged(context, value),
       decoration: InputDecoration(
         hintText:
             PostsLocalizations.of(context).translate(Messages.createPostHint),
@@ -108,10 +102,6 @@
     BlocProvider.of<PostInputBloc>(context).add(MessageChanged(value));
   }
 
-  void _pollQuestionChanged(BuildContext context, String value) {
-    BlocProvider.of<PostInputBloc>(context).add(UpdatePollQuestion(value));
-  }
-
   void _onSubmitted(BuildContext context) {
     BlocProvider.of<PostInputBloc>(context).add(SavePost());
   }
