--- conflicted
+++ resolved
@@ -1,8 +1,3 @@
-<<<<<<< HEAD
-import 'package:mooncake/ui/ui.dart';
-import 'package:flutter/material.dart';
-import 'package:flutter_bloc/flutter_bloc.dart';
-=======
 import 'package:flutter/material.dart';
 import 'package:flutter_bloc/flutter_bloc.dart';
 import 'package:mooncake/dependency_injection/dependency_injection.dart';
@@ -13,7 +8,6 @@
 /// Represents the callback that is used to return the data of the created
 /// post.
 typedef OnSaveCallback = Function(Post post);
->>>>>>> b221ca8b
 
 /// Screen that is shown to the user in order to allow him to input the
 /// message of a new post.
