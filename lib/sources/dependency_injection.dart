--- conflicted
+++ resolved
@@ -5,19 +5,11 @@
 import 'package:mooncake/sources/sources.dart';
 
 class SourcesModule implements Module {
-<<<<<<< HEAD
 //  static const _lcdUrl = "http://lcd.morpheus.desmos.network:1317";
 //  static const _rpcUrl = "http://rpc.morpheus.desmos.network:26657";
   // TODO: Change this
   static const _lcdUrl = "http://10.0.2.2:1317";
   static const _rpcUrl = "http://10.0.2.2:26657";
-=======
-  static const _faucetEndpoint = "https://faucet.desmos.network/airdrop";
-  static const _lcdUrl = "http://lcd.morpheus.desmos.network:1317";
-  static const _rpcUrl = "http://rpc.morpheus.desmos.network:26657";
-//  static const _lcdUrl = "http://10.0.2.2:1317";
-//  static const _rpcUrl = "http://10.0.2.2:26657";
->>>>>>> b221ca8b
 
   final _networkInfo = NetworkInfo(bech32Hrp: "desmos", lcdUrl: _lcdUrl);
 
