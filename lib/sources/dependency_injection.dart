--- conflicted
+++ resolved
@@ -9,7 +9,6 @@
   static const _faucetEndpoint = "https://faucet.desmos.network/airdrop";
   static const _ipfsEndpoint = "ipfs.desmos.network";
 
-<<<<<<< HEAD
   static const _lcdUrl = kDebugMode
       ? "http://10.0.2.2:1317"
       : "http://lcd.morpheus.desmos.network:1317";
@@ -17,12 +16,6 @@
   static const _gqlEndpoint = kDebugMode
       ? "10.0.2.2:8080/v1/graphql"
       : "gql.desmos.network/v1/graphql";
-=======
-  static const _lcdUrl = "http://lcd.morpheus.desmos.network:1317";
-  static const _rpcUrl = "http://rpc.morpheus.desmos.network:26657";
-//  static const _lcdUrl = "http://10.0.2.2:1317";
-//  static const _rpcUrl = "http://10.0.2.2:26657";
->>>>>>> 9912e40a
 
   final _networkInfo = NetworkInfo(bech32Hrp: "desmos", lcdUrl: _lcdUrl);
 
