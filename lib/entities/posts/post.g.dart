--- conflicted
+++ resolved
@@ -20,20 +20,12 @@
         ) ??
         {},
     owner: json['creator'] as String,
-<<<<<<< HEAD
-    reactions: json['reactions'],
-    commentsIds: json['children'],
-    status: json['status'] == null
-        ? null
-        : PostStatus.fromJson(json['status'] as Map<String, dynamic>),
-=======
     reactions: (json['reactions'] as List)
         ?.map((e) =>
             e == null ? null : Reaction.fromJson(e as Map<String, dynamic>))
         ?.toList(),
     commentsIds: (json['children'] as List)?.map((e) => e as String)?.toList(),
     status: Post._postStatusFromJson(json['status'] as Map<String, dynamic>),
->>>>>>> b221ca8b
   );
 }
 
